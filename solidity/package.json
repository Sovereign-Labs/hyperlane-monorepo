--- conflicted
+++ resolved
@@ -1,11 +1,7 @@
 {
   "name": "@hyperlane-xyz/core",
   "description": "Core solidity contracts for Hyperlane",
-<<<<<<< HEAD
   "version": "10.0.0-beta.0",
-=======
-  "version": "9.0.17",
->>>>>>> c009bb9b
   "dependencies": {
     "@arbitrum/nitro-contracts": "^1.2.1",
     "@chainlink/contracts-ccip": "^1.5.0",

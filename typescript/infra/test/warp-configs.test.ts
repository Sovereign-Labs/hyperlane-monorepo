--- conflicted
+++ resolved
@@ -28,9 +28,6 @@
   'USDTSTAGING/base-bitlayer-celo-ethereum-fraxtal-ink-linea-lisk-mantle-metal-metis-mode-optimism-ronin-soneium-sonic-superseed-unichain-worldchain',
 ];
 
-<<<<<<< HEAD
-describe.skip('Warp Configs', async function () {
-=======
 async function getConfigsForBranch(branch: string) {
   return getRegistry({
     registryUris: [DEFAULT_GITHUB_REGISTRY],
@@ -39,8 +36,8 @@
     branch,
   }).getWarpDeployConfigs();
 }
-describe('Warp Configs', async function () {
->>>>>>> 6cadc4b8
+
+describe.skip('Warp Configs', async function () {
   this.timeout(DEFAULT_TIMEOUT);
   const ENV = 'mainnet3';
   const warpIdsToCheck = Object.keys(warpConfigGetterMap).filter(
